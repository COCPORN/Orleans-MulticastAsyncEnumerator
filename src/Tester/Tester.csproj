--- conflicted
+++ resolved
@@ -122,12 +122,8 @@
     <Compile Include="ConcreteStateClassTests.cs" />
     <Compile Include="SerializationTests\ConfigurationTests\SerializationProviderTests.cs" />
     <Compile Include="DeactivationTests.cs" />
-<<<<<<< HEAD
     <Compile Include="GenericGrainsInAzureStorageTests.cs" />
     <Compile Include="JsonFallbackSerializationTests.cs" />
-=======
-    <Compile Include="SerializationTests\JsonFallbackSerializationTests.cs" />
->>>>>>> b5248b81
     <Compile Include="GenericGrainTests.cs" />
     <Compile Include="GrainActivateDeactivateTests.cs" />
     <Compile Include="GrainInterfaceHierarchyTests.cs" />
